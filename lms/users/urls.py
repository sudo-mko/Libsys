--- conflicted
+++ resolved
@@ -7,9 +7,7 @@
     path('login/', views.login_view, name='login'),
     path('logout/', views.logout_view, name='logout'),
     path('register/', views.register_view, name='register'),
-<<<<<<< HEAD
     path('profile/', views.profile_view, name='profile'),
-=======
     path('membership/', views.membership_view, name='membership'),
     path('manage-users/', views.manage_users, name='manage_users'),
     path('user-list/', views.user_list, name='user_list'),
@@ -17,11 +15,6 @@
     path('edit-user/<int:user_id>/', views.edit_user, name='edit_user'),
     path('delete-user/<int:user_id>/', views.delete_user, name='delete_user'),
     path('manage-memberships/', views.manage_memberships, name='manage_memberships'),
-<<<<<<< HEAD
-    # path('unlock-accounts/', views.unlock_accounts, name='unlock_accounts'),
-=======
-    path('unlock-accounts/', views.unlock_accounts, name='unlock_accounts'),
     path('user-reports/', views.user_reports, name='user_reports'),
->>>>>>> upstream/main
->>>>>>> 303f8959
+
 ]